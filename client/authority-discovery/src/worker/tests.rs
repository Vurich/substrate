--- conflicted
+++ resolved
@@ -282,13 +282,8 @@
 }
 
 #[test]
-<<<<<<< HEAD
-fn request_addresses_of_others_triggers_dht_get_query() {
+fn triggers_dht_get_query() {
 	sp_tracing::try_init_simple();
-=======
-fn triggers_dht_get_query() {
-	let _ = ::env_logger::try_init();
->>>>>>> 6feab7aa
 	let (_dht_event_tx, dht_event_rx) = channel(1000);
 
 	// Generate authority keys
