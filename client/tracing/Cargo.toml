--- conflicted
+++ resolved
@@ -22,9 +22,4 @@
 tracing = "0.1.18"
 tracing-subscriber = "0.2.10"
 sp-tracing = { version = "2.0.0-rc2", path = "../../primitives/tracing" }
-<<<<<<< HEAD
-sc-telemetry = { version = "2.0.0-rc5", path = "../telemetry" }
-=======
-
-sc-telemetry = { version = "2.0.0-rc6", path = "../telemetry" }
->>>>>>> cceb7fe8
+sc-telemetry = { version = "2.0.0-rc6", path = "../telemetry" }