[package]
name = "sc-tracing"
version = "2.0.0-rc2"
license = "GPL-3.0-or-later WITH Classpath-exception-2.0"
authors = ["Parity Technologies <admin@parity.io>"]
edition = "2018"
homepage = "https://substrate.dev"
repository = "https://github.com/paritytech/substrate/"
description = "Instrumentation implementation for substrate."

[package.metadata.docs.rs]
targets = ["x86_64-unknown-linux-gnu"]

[dependencies]
erased-serde = "0.3.9"
log = { version = "0.4.8" }
parking_lot = "0.10.0"
rustc-hash = "1.1.0"
serde = "1.0.101"
serde_json = "1.0.41"
slog = { version = "2.5.2", features = ["nested-values"] }
tracing-core = "0.1.7"

<<<<<<< HEAD
sc-telemetry = { version = "2.0.0-dev", path = "../telemetry" }
sp-tracing = { version = "2.0.0-dev", path = "../../primitives/tracing" }
=======
sc-telemetry = { version = "2.0.0-rc2", path = "../telemetry" }
>>>>>>> 45b9f0a9

[dev-dependencies]
tracing = "0.1.10"<|MERGE_RESOLUTION|>--- conflicted
+++ resolved
@@ -21,12 +21,8 @@
 slog = { version = "2.5.2", features = ["nested-values"] }
 tracing-core = "0.1.7"
 
-<<<<<<< HEAD
-sc-telemetry = { version = "2.0.0-dev", path = "../telemetry" }
-sp-tracing = { version = "2.0.0-dev", path = "../../primitives/tracing" }
-=======
 sc-telemetry = { version = "2.0.0-rc2", path = "../telemetry" }
->>>>>>> 45b9f0a9
+sp-tracing = { version = "2.0.0-rc2", path = "../../primitives/tracing" }
 
 [dev-dependencies]
 tracing = "0.1.10"