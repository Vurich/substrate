// Copyright 2017-2019 Parity Technologies (UK) Ltd.
// This file is part of Substrate.

// Substrate is free software: you can redistribute it and/or modify
// it under the terms of the GNU General Public License as published by
// the Free Software Foundation, either version 3 of the License, or
// (at your option) any later version.

// Substrate is distributed in the hope that it will be useful,
// but WITHOUT ANY WARRANTY; without even the implied warranty of
// MERCHANTABILITY or FITNESS FOR A PARTICULAR PURPOSE.  See the
// GNU General Public License for more details.

// You should have received a copy of the GNU General Public License
// along with Substrate.  If not, see <http://www.gnu.org/licenses/>.

//! Substrate state machine implementation.

#![warn(missing_docs)]

use std::{fmt, panic::UnwindSafe, result, marker::PhantomData};
use std::borrow::Cow;
use log::warn;
use hash_db::Hasher;
use codec::{Decode, Encode};
use primitives::{
	storage::well_known_keys, NativeOrEncoded, NeverNativeValue, offchain,
	traits::BareCryptoStorePtr,
};

pub mod backend;
mod changes_trie;
mod ext;
mod testing;
mod basic;
mod overlayed_changes;
mod proving_backend;
mod trie_backend;
mod trie_backend_essence;

use overlayed_changes::OverlayedChangeSet;
pub use trie::{TrieMut, DBValue, MemoryDB};
pub use trie::trie_types::{Layout, TrieDBMut};
pub use testing::TestExternalities;
pub use basic::BasicExternalities;
pub use ext::Ext;
pub use backend::Backend;
pub use changes_trie::{
	AnchorBlockId as ChangesTrieAnchorBlockId,
	Storage as ChangesTrieStorage,
	RootsStorage as ChangesTrieRootsStorage,
	InMemoryStorage as InMemoryChangesTrieStorage,
	key_changes, key_changes_proof, key_changes_proof_check,
	prune as prune_changes_tries,
	oldest_non_pruned_trie as oldest_non_pruned_changes_trie
};
pub use overlayed_changes::OverlayedChanges;
pub use proving_backend::{
	create_proof_check_backend, create_proof_check_backend_storage,
	Recorder as ProofRecorder, ProvingBackend,
};
pub use trie_backend_essence::{TrieBackendStorage, Storage};
pub use trie_backend::TrieBackend;


/// A wrapper around a child storage key.
///
/// This wrapper ensures that the child storage key is correct and properly used. It is
/// impossible to create an instance of this struct without providing a correct `storage_key`.
pub struct ChildStorageKey<'a, H: Hasher> {
	storage_key: Cow<'a, [u8]>,
	_hasher: PhantomData<H>,
}

impl<'a, H: Hasher> ChildStorageKey<'a, H> {
	fn new(storage_key: Cow<'a, [u8]>) -> Option<Self> {
		if !trie::is_child_trie_key_valid::<Layout<H>>(&storage_key) {
			return None;
		}

		Some(ChildStorageKey {
			storage_key,
			_hasher: PhantomData,
		})
	}

	/// Create a new `ChildStorageKey` from a vector.
	///
	/// `storage_key` has should start with `:child_storage:default:`
	/// See `is_child_trie_key_valid` for more details.
	pub fn from_vec(key: Vec<u8>) -> Option<Self> {
		Self::new(Cow::Owned(key))
	}

	/// Create a new `ChildStorageKey` from a slice.
	///
	/// `storage_key` has should start with `:child_storage:default:`
	/// See `is_child_trie_key_valid` for more details.
	pub fn from_slice(key: &'a [u8]) -> Option<Self> {
		Self::new(Cow::Borrowed(key))
	}

	/// Get access to the byte representation of the storage key.
	///
	/// This key is guaranteed to be correct.
	pub fn as_ref(&self) -> &[u8] {
		&*self.storage_key
	}

	/// Destruct this instance into an owned vector that represents the storage key.
	///
	/// This key is guaranteed to be correct.
	pub fn into_owned(self) -> Vec<u8> {
		self.storage_key.into_owned()
	}
}

/// State Machine Error bound.
///
/// This should reflect WASM error type bound for future compatibility.
pub trait Error: 'static + fmt::Debug + fmt::Display + Send {}

impl Error for ExecutionError {}

/// Externalities Error.
///
/// Externalities are not really allowed to have errors, since it's assumed that dependent code
/// would not be executed unless externalities were available. This is included for completeness,
/// and as a transition away from the pre-existing framework.
#[derive(Debug, Eq, PartialEq)]
pub enum ExecutionError {
	/// Backend error.
	Backend(String),
	/// The entry `:code` doesn't exist in storage so there's no way we can execute anything.
	CodeEntryDoesNotExist,
	/// Backend is incompatible with execution proof generation process.
	UnableToGenerateProof,
	/// Invalid execution proof.
	InvalidProof,
}

impl fmt::Display for ExecutionError {
	fn fmt(&self, f: &mut fmt::Formatter) -> fmt::Result { write!(f, "Externalities Error") }
}

type CallResult<R, E> = Result<NativeOrEncoded<R>, E>;

/// Externalities: pinned to specific active address.
pub trait Externalities<H: Hasher> {
	/// Read runtime storage.
	fn storage(&self, key: &[u8]) -> Option<Vec<u8>>;

	/// Get storage value hash. This may be optimized for large values.
	fn storage_hash(&self, key: &[u8]) -> Option<H::Out> {
		self.storage(key).map(|v| H::hash(&v))
	}

	/// Read original runtime storage, ignoring any overlayed changes.
	fn original_storage(&self, key: &[u8]) -> Option<Vec<u8>>;

	/// Get original storage value hash, ignoring any overlayed changes.
	/// This may be optimized for large values.
	fn original_storage_hash(&self, key: &[u8]) -> Option<H::Out> {
		self.original_storage(key).map(|v| H::hash(&v))
	}

	/// Read child runtime storage.
	fn child_storage(&self, storage_key: ChildStorageKey<H>, key: &[u8]) -> Option<Vec<u8>>;

	/// Set storage entry `key` of current contract being called (effective immediately).
	fn set_storage(&mut self, key: Vec<u8>, value: Vec<u8>) {
		self.place_storage(key, Some(value));
	}

	/// Set child storage entry `key` of current contract being called (effective immediately).
	fn set_child_storage(&mut self, storage_key: ChildStorageKey<H>, key: Vec<u8>, value: Vec<u8>) {
		self.place_child_storage(storage_key, key, Some(value))
	}

	/// Clear a storage entry (`key`) of current contract being called (effective immediately).
	fn clear_storage(&mut self, key: &[u8]) {
		self.place_storage(key.to_vec(), None);
	}

	/// Clear a child storage entry (`key`) of current contract being called (effective immediately).
	fn clear_child_storage(&mut self, storage_key: ChildStorageKey<H>, key: &[u8]) {
		self.place_child_storage(storage_key, key.to_vec(), None)
	}

	/// Whether a storage entry exists.
	fn exists_storage(&self, key: &[u8]) -> bool {
		self.storage(key).is_some()
	}

	/// Whether a child storage entry exists.
	fn exists_child_storage(&self, storage_key: ChildStorageKey<H>, key: &[u8]) -> bool {
		self.child_storage(storage_key, key).is_some()
	}

	/// Clear an entire child storage.
	fn kill_child_storage(&mut self, storage_key: ChildStorageKey<H>);

	/// Clear storage entries which keys are start with the given prefix.
	fn clear_prefix(&mut self, prefix: &[u8]);

	/// Set or clear a storage entry (`key`) of current contract being called (effective immediately).
	fn place_storage(&mut self, key: Vec<u8>, value: Option<Vec<u8>>);

	/// Set or clear a child storage entry. Return whether the operation succeeds.
	fn place_child_storage(&mut self, storage_key: ChildStorageKey<H>, key: Vec<u8>, value: Option<Vec<u8>>);

	/// Get the identity of the chain.
	fn chain_id(&self) -> u64;

	/// Get the trie root of the current storage map. This will also update all child storage keys in the top-level storage map.
	fn storage_root(&mut self) -> H::Out where H::Out: Ord;

	/// Get the trie root of a child storage map. This will also update the value of the child
	/// storage keys in the top-level storage map.
	/// If the storage root equals the default hash as defined by the trie, the key in the top-level
	/// storage map will be removed.
	fn child_storage_root(&mut self, storage_key: ChildStorageKey<H>) -> Vec<u8>;

	/// Get the change trie root of the current storage overlay at a block with given parent.
	fn storage_changes_root(&mut self, parent: H::Out) -> Result<Option<H::Out>, ()> where H::Out: Ord;

	/// Returns offchain externalities extension if present.
	fn offchain(&mut self) -> Option<&mut dyn offchain::Externalities>;

<<<<<<< HEAD
	/// Create a new transactional layer.
	fn storage_start_transaction(&mut self);

	/// Discard a transactional layer, pending changes of every trasaction below this layer are
	/// dropped (including committed changes) .
	fn storage_discard_transaction(&mut self);

	/// Commit a transactional layer. The changes stay attached to parent transaction layer.
	fn storage_commit_transaction(&mut self);
	
=======
	/// Returns the keystore.
	fn keystore(&self) -> Option<BareCryptoStorePtr>;
>>>>>>> c0f977cc
}

/// An implementation of offchain extensions that should never be triggered.
pub enum NeverOffchainExt {}

impl NeverOffchainExt {
	/// Create new offchain extensions.
	pub fn new<'a>() -> Option<&'a mut Self> {
		None
	}
}

impl offchain::Externalities for NeverOffchainExt {
	fn submit_transaction(&mut self, _extrinsic: Vec<u8>) -> Result<(), ()> {
		unreachable!()
	}

	fn network_state(
		&self,
	) -> Result<offchain::OpaqueNetworkState, ()> {
		unreachable!()
	}

	fn timestamp(&mut self) -> offchain::Timestamp {
		unreachable!()
	}

	fn sleep_until(&mut self, _deadline: offchain::Timestamp) {
		unreachable!()
	}

	fn random_seed(&mut self) -> [u8; 32] {
		unreachable!()
	}

	fn local_storage_set(&mut self, _kind: offchain::StorageKind, _key: &[u8], _value: &[u8]) {
		unreachable!()
	}

	fn local_storage_compare_and_set(
		&mut self,
		_kind: offchain::StorageKind,
		_key: &[u8],
		_old_value: Option<&[u8]>,
		_new_value: &[u8],
	) -> bool {
		unreachable!()
	}

	fn local_storage_get(&mut self, _kind: offchain::StorageKind, _key: &[u8]) -> Option<Vec<u8>> {
		unreachable!()
	}

	fn http_request_start(
		&mut self,
		_method: &str,
		_uri: &str,
		_meta: &[u8]
	) -> Result<offchain::HttpRequestId, ()> {
		unreachable!()
	}

	fn http_request_add_header(
		&mut self,
		_request_id: offchain::HttpRequestId,
		_name: &str,
		_value: &str
	) -> Result<(), ()> {
		unreachable!()
	}

	fn http_request_write_body(
		&mut self,
		_request_id: offchain::HttpRequestId,
		_chunk: &[u8],
		_deadline: Option<offchain::Timestamp>
	) -> Result<(), offchain::HttpError> {
		unreachable!()
	}

	fn http_response_wait(
		&mut self,
		_ids: &[offchain::HttpRequestId],
		_deadline: Option<offchain::Timestamp>
	) -> Vec<offchain::HttpRequestStatus> {
		unreachable!()
	}

	fn http_response_headers(
		&mut self,
		_request_id: offchain::HttpRequestId
	) -> Vec<(Vec<u8>, Vec<u8>)> {
		unreachable!()
	}

	fn http_response_read_body(
		&mut self,
		_request_id: offchain::HttpRequestId,
		_buffer: &mut [u8],
		_deadline: Option<offchain::Timestamp>
	) -> Result<usize, offchain::HttpError> {
		unreachable!()
	}
}

/// Code execution engine.
pub trait CodeExecutor<H: Hasher>: Sized + Send + Sync {
	/// Externalities error type.
	type Error: Error;

	/// Call a given method in the runtime. Returns a tuple of the result (either the output data
	/// or an execution error) together with a `bool`, which is true if native execution was used.
	fn call<
		E: Externalities<H>, R: Encode + Decode + PartialEq, NC: FnOnce() -> result::Result<R, &'static str> + UnwindSafe
	>(
		&self,
		ext: &mut E,
		method: &str,
		data: &[u8],
		use_native: bool,
		native_call: Option<NC>,
	) -> (CallResult<R, Self::Error>, bool);
}

/// Strategy for executing a call into the runtime.
#[derive(Copy, Clone, Eq, PartialEq, Debug)]
pub enum ExecutionStrategy {
	/// Execute with the native equivalent if it is compatible with the given wasm module; otherwise fall back to the wasm.
	NativeWhenPossible,
	/// Use the given wasm module.
	AlwaysWasm,
	/// Run with both the wasm and the native variant (if compatible). Report any discrepency as an error.
	Both,
	/// First native, then if that fails or is not possible, wasm.
	NativeElseWasm,
}

type DefaultHandler<R, E> = fn(
	CallResult<R, E>,
	CallResult<R, E>,
) -> CallResult<R, E>;

/// Like `ExecutionStrategy` only it also stores a handler in case of consensus failure.
#[derive(Clone)]
pub enum ExecutionManager<F> {
	/// Execute with the native equivalent if it is compatible with the given wasm module; otherwise fall back to the wasm.
	NativeWhenPossible,
	/// Use the given wasm module.
	AlwaysWasm,
	/// Run with both the wasm and the native variant (if compatible). Call `F` in the case of any discrepency.
	Both(F),
	/// First native, then if that fails or is not possible, wasm.
	NativeElseWasm,
}

impl<'a, F> From<&'a ExecutionManager<F>> for ExecutionStrategy {
	fn from(s: &'a ExecutionManager<F>) -> Self {
		match *s {
			ExecutionManager::NativeWhenPossible => ExecutionStrategy::NativeWhenPossible,
			ExecutionManager::AlwaysWasm => ExecutionStrategy::AlwaysWasm,
			ExecutionManager::NativeElseWasm => ExecutionStrategy::NativeElseWasm,
			ExecutionManager::Both(_) => ExecutionStrategy::Both,
		}
	}
}

impl ExecutionStrategy {
	/// Gets the corresponding manager for the execution strategy.
	pub fn get_manager<E: std::fmt::Debug, R: Decode + Encode>(self) -> ExecutionManager<DefaultHandler<R, E>> {
		match self {
			ExecutionStrategy::AlwaysWasm => ExecutionManager::AlwaysWasm,
			ExecutionStrategy::NativeWhenPossible => ExecutionManager::NativeWhenPossible,
			ExecutionStrategy::NativeElseWasm => ExecutionManager::NativeElseWasm,
			ExecutionStrategy::Both => ExecutionManager::Both(|wasm_result, native_result| {
				warn!(
					"Consensus error between wasm {:?} and native {:?}. Using wasm.",
					wasm_result,
					native_result
				);
				wasm_result
			}),
		}
	}
}


/// Evaluate to ExecutionManager::NativeWhenPossible, without having to figure out the type.
pub fn native_when_possible<E, R: Decode>() -> ExecutionManager<DefaultHandler<R, E>> {
	 ExecutionManager::NativeWhenPossible
}

/// Evaluate to ExecutionManager::NativeElseWasm, without having to figure out the type.
pub fn native_else_wasm<E, R: Decode>() -> ExecutionManager<DefaultHandler<R, E>> {
	ExecutionManager::NativeElseWasm
}

/// Evaluate to ExecutionManager::NativeWhenPossible, without having to figure out the type.
pub fn always_wasm<E, R: Decode>() -> ExecutionManager<DefaultHandler<R, E>> {
	ExecutionManager::AlwaysWasm
}

/// Creates new substrate state machine.
pub fn new<'a, H, N, B, T, O, Exec>(
	backend: &'a B,
	changes_trie_storage: Option<&'a T>,
	offchain_ext: Option<&'a mut O>,
	overlay: &'a mut OverlayedChanges,
	exec: &'a Exec,
	method: &'a str,
	call_data: &'a [u8],
	keystore: Option<BareCryptoStorePtr>,
) -> StateMachine<'a, H, N, B, T, O, Exec> {
	StateMachine {
		backend,
		changes_trie_storage,
		offchain_ext,
		overlay,
		exec,
		method,
		call_data,
		keystore,
		_hasher: PhantomData,
	}
}

/// The substrate state machine.
pub struct StateMachine<'a, H, N, B, T, O, Exec> {
	backend: &'a B,
	changes_trie_storage: Option<&'a T>,
	offchain_ext: Option<&'a mut O>,
	overlay: &'a mut OverlayedChanges,
	exec: &'a Exec,
	method: &'a str,
	call_data: &'a [u8],
	keystore: Option<BareCryptoStorePtr>,
	_hasher: PhantomData<(H, N)>,
}

impl<'a, H, N, B, T, O, Exec> StateMachine<'a, H, N, B, T, O, Exec> where
	H: Hasher,
	Exec: CodeExecutor<H>,
	B: Backend<H>,
	T: ChangesTrieStorage<H, N>,
	O: offchain::Externalities,
	H::Out: Ord + 'static,
	N: crate::changes_trie::BlockNumber,
{
	/// Execute a call using the given state backend, overlayed changes, and call executor.
	/// Produces a state-backend-specific "transaction" which can be used to apply the changes
	/// to the backing store, such as the disk.
	///
	/// On an error, no prospective changes are written to the overlay.
	///
	/// Note: changes to code will be in place if this call is made again. For running partial
	/// blocks (e.g. a transaction at a time), ensure a different method is used.
	pub fn execute(
		&mut self,
		strategy: ExecutionStrategy,
	) -> Result<(Vec<u8>, (B::Transaction, H::Out), Option<MemoryDB<H>>), Box<dyn Error>> {
		// We are not giving a native call and thus we are sure that the result can never be a native
		// value.
		self.execute_using_consensus_failure_handler::<_, NeverNativeValue, fn() -> _>(
			strategy.get_manager(),
			true,
			None,
		)
		.map(|(result, storage_tx, changes_tx)| (
			result.into_encoded(),
			storage_tx.expect("storage_tx is always computed when compute_tx is true; qed"),
			changes_tx,
		))
	}

	fn execute_aux<R, NC>(
		&mut self,
		compute_tx: bool,
		use_native: bool,
		native_call: Option<NC>,
	) -> (
		CallResult<R, Exec::Error>,
		bool,
		Option<(B::Transaction, H::Out)>,
		Option<MemoryDB<H>>,
	) where
		R: Decode + Encode + PartialEq,
		NC: FnOnce() -> result::Result<R, &'static str> + UnwindSafe,
	{
		let mut externalities = ext::Ext::new(
			self.overlay,
			self.backend,
			self.changes_trie_storage,
			self.offchain_ext.as_mut().map(|x| &mut **x),
			self.keystore.clone(),
		);
		let (result, was_native) = self.exec.call(
			&mut externalities,
			self.method,
			self.call_data,
			use_native,
			native_call,
		);
		let (storage_delta, changes_delta) = if compute_tx {
			let (storage_delta, changes_delta) = externalities.transaction();
			(Some(storage_delta), changes_delta)
		} else {
			(None, None)
		};
		(result, was_native, storage_delta, changes_delta)
	}

	fn execute_call_with_both_strategy<Handler, R, NC>(
		&mut self,
		compute_tx: bool,
		mut native_call: Option<NC>,
		orig_changes: OverlayedChangeSet,
		on_consensus_failure: Handler,
	) -> (CallResult<R, Exec::Error>, Option<(B::Transaction, H::Out)>, Option<MemoryDB<H>>) where
		R: Decode + Encode + PartialEq,
		NC: FnOnce() -> result::Result<R, &'static str> + UnwindSafe,
		Handler: FnOnce(
			CallResult<R, Exec::Error>,
			CallResult<R, Exec::Error>
		) -> CallResult<R, Exec::Error>
	{
		let (result, was_native, storage_delta, changes_delta) = self.execute_aux(compute_tx, true, native_call.take());

		if was_native {
			self.overlay.changes = orig_changes.clone();
			let (wasm_result, _, wasm_storage_delta, wasm_changes_delta) = self.execute_aux(compute_tx, false, native_call);

			if (result.is_ok() && wasm_result.is_ok()
				&& result.as_ref().ok() == wasm_result.as_ref().ok())
				|| result.is_err() && wasm_result.is_err() {
				(result, storage_delta, changes_delta)
			} else {
				(on_consensus_failure(wasm_result, result), wasm_storage_delta, wasm_changes_delta)
			}
		} else {
			(result, storage_delta, changes_delta)
		}
	}

	fn execute_call_with_native_else_wasm_strategy<R, NC>(
		&mut self,
		compute_tx: bool,
		mut native_call: Option<NC>,
		orig_changes: OverlayedChangeSet,
	) -> (CallResult<R, Exec::Error>, Option<(B::Transaction, H::Out)>, Option<MemoryDB<H>>) where
		R: Decode + Encode + PartialEq,
		NC: FnOnce() -> result::Result<R, &'static str> + UnwindSafe,
	{
		let (result, was_native, storage_delta, changes_delta) = self.execute_aux(compute_tx, true, native_call.take());

		if !was_native || result.is_ok() {
			(result, storage_delta, changes_delta)
		} else {
			self.overlay.changes = orig_changes.clone();
			let (wasm_result, _, wasm_storage_delta, wasm_changes_delta) = self.execute_aux(compute_tx, false, native_call);
			(wasm_result, wasm_storage_delta, wasm_changes_delta)
		}
	}

	/// Execute a call using the given state backend, overlayed changes, and call executor.
	/// Produces a state-backend-specific "transaction" which can be used to apply the changes
	/// to the backing store, such as the disk.
	///
	/// On an error, no prospective changes are written to the overlay.
	///
	/// Note: changes to code will be in place if this call is made again. For running partial
	/// blocks (e.g. a transaction at a time), ensure a different method is used.
	pub fn execute_using_consensus_failure_handler<Handler, R, NC>(
		&mut self,
		manager: ExecutionManager<Handler>,
		compute_tx: bool,
		mut native_call: Option<NC>,
	) -> Result<(
		NativeOrEncoded<R>,
		Option<(B::Transaction, H::Out)>,
		Option<MemoryDB<H>>
	), Box<dyn Error>> where
		R: Decode + Encode + PartialEq,
		NC: FnOnce() -> result::Result<R, &'static str> + UnwindSafe,
		Handler: FnOnce(
			CallResult<R, Exec::Error>,
			CallResult<R, Exec::Error>
		) -> CallResult<R, Exec::Error>
	{
		// read changes trie configuration. The reason why we're doing it here instead of the
		// `OverlayedChanges` constructor is that we need proofs for this read as a part of
		// proof-of-execution on light clients. And the proof is recorded by the backend which
		// is created after OverlayedChanges

		let backend = self.backend.clone();
		let init_overlay = |overlay: &mut OverlayedChanges, final_check: bool| {
			let changes_trie_config = try_read_overlay_value(
				overlay,
				backend,
				well_known_keys::CHANGES_TRIE_CONFIG
			)?;
			set_changes_trie_config(overlay, changes_trie_config, final_check)
		};
		init_overlay(self.overlay, false)?;

		let result = {
			let orig_changes = self.overlay.changes.clone();

			let (result, storage_delta, changes_delta) = match manager {
				ExecutionManager::Both(on_consensus_failure) => {
					self.execute_call_with_both_strategy(compute_tx, native_call.take(), orig_changes, on_consensus_failure)
				},
				ExecutionManager::NativeElseWasm => {
					self.execute_call_with_native_else_wasm_strategy(compute_tx, native_call.take(), orig_changes)
				},
				ExecutionManager::AlwaysWasm => {
					let (result, _, storage_delta, changes_delta) = self.execute_aux(compute_tx, false, native_call);
					(result, storage_delta, changes_delta)
				},
				ExecutionManager::NativeWhenPossible => {
					let (result, _was_native, storage_delta, changes_delta) = self.execute_aux(compute_tx, true, native_call);
					(result, storage_delta, changes_delta)
				},
			};
			result.map(move |out| (out, storage_delta, changes_delta))
		};

		if result.is_ok() {
			init_overlay(self.overlay, true)?;
		}

		result.map_err(|e| Box::new(e) as _)
	}
}

/// Prove execution using the given state backend, overlayed changes, and call executor.
pub fn prove_execution<B, H, Exec>(
	mut backend: B,
	overlay: &mut OverlayedChanges,
	exec: &Exec,
	method: &str,
	call_data: &[u8],
	keystore: Option<BareCryptoStorePtr>,
) -> Result<(Vec<u8>, Vec<Vec<u8>>), Box<dyn Error>>
where
	B: Backend<H>,
	H: Hasher,
	Exec: CodeExecutor<H>,
	H::Out: Ord + 'static,
{
	let trie_backend = backend.as_trie_backend()
		.ok_or_else(|| Box::new(ExecutionError::UnableToGenerateProof) as Box<dyn Error>)?;
	prove_execution_on_trie_backend(trie_backend, overlay, exec, method, call_data, keystore)
}

/// Prove execution using the given trie backend, overlayed changes, and call executor.
/// Produces a state-backend-specific "transaction" which can be used to apply the changes
/// to the backing store, such as the disk.
/// Execution proof is the set of all 'touched' storage DBValues from the backend.
///
/// On an error, no prospective changes are written to the overlay.
///
/// Note: changes to code will be in place if this call is made again. For running partial
/// blocks (e.g. a transaction at a time), ensure a different method is used.
pub fn prove_execution_on_trie_backend<S, H, Exec>(
	trie_backend: &TrieBackend<S, H>,
	overlay: &mut OverlayedChanges,
	exec: &Exec,
	method: &str,
	call_data: &[u8],
	keystore: Option<BareCryptoStorePtr>,
) -> Result<(Vec<u8>, Vec<Vec<u8>>), Box<dyn Error>>
where
	S: trie_backend_essence::TrieBackendStorage<H>,
	H: Hasher,
	Exec: CodeExecutor<H>,
	H::Out: Ord + 'static,
{
	let proving_backend = proving_backend::ProvingBackend::new(trie_backend);
	let mut sm = StateMachine {
		backend: &proving_backend,
		changes_trie_storage: None as Option<&changes_trie::InMemoryStorage<H, u64>>,
		offchain_ext: NeverOffchainExt::new(),
		overlay,
		exec,
		method,
		call_data,
		keystore,
		_hasher: PhantomData,
	};
	let (result, _, _) = sm.execute_using_consensus_failure_handler::<_, NeverNativeValue, fn() -> _>(
		native_else_wasm(),
		false,
		None,
	)?;
	let proof = proving_backend.extract_proof();
	Ok((result.into_encoded(), proof))
}

/// Check execution proof, generated by `prove_execution` call.
pub fn execution_proof_check<H, Exec>(
	root: H::Out,
	proof: Vec<Vec<u8>>,
	overlay: &mut OverlayedChanges,
	exec: &Exec,
	method: &str,
	call_data: &[u8],
	keystore: Option<BareCryptoStorePtr>,
) -> Result<Vec<u8>, Box<dyn Error>>
where
	H: Hasher,
	Exec: CodeExecutor<H>,
	H::Out: Ord + 'static,
{
	let trie_backend = create_proof_check_backend::<H>(root.into(), proof)?;
	execution_proof_check_on_trie_backend(&trie_backend, overlay, exec, method, call_data, keystore)
}

/// Check execution proof on proving backend, generated by `prove_execution` call.
pub fn execution_proof_check_on_trie_backend<H, Exec>(
	trie_backend: &TrieBackend<MemoryDB<H>, H>,
	overlay: &mut OverlayedChanges,
	exec: &Exec,
	method: &str,
	call_data: &[u8],
	keystore: Option<BareCryptoStorePtr>,
) -> Result<Vec<u8>, Box<dyn Error>>
where
	H: Hasher,
	Exec: CodeExecutor<H>,
	H::Out: Ord + 'static,
{
	let mut sm = StateMachine {
		backend: trie_backend,
		changes_trie_storage: None as Option<&changes_trie::InMemoryStorage<H, u64>>,
		offchain_ext: NeverOffchainExt::new(),
		overlay,
		exec,
		method,
		call_data,
		keystore,
		_hasher: PhantomData,
	};
	sm.execute_using_consensus_failure_handler::<_, NeverNativeValue, fn() -> _>(
		native_else_wasm(),
		false,
		None,
	).map(|(result, _, _)| result.into_encoded())
}

/// Generate storage read proof.
pub fn prove_read<B, H>(
	mut backend: B,
	key: &[u8]
) -> Result<(Option<Vec<u8>>, Vec<Vec<u8>>), Box<dyn Error>>
where
	B: Backend<H>,
	H: Hasher,
	H::Out: Ord
{
	let trie_backend = backend.as_trie_backend()
		.ok_or_else(
			||Box::new(ExecutionError::UnableToGenerateProof) as Box<dyn Error>
		)?;
	prove_read_on_trie_backend(trie_backend, key)
}

/// Generate child storage read proof.
pub fn prove_child_read<B, H>(
	mut backend: B,
	storage_key: &[u8],
	key: &[u8],
) -> Result<(Option<Vec<u8>>, Vec<Vec<u8>>), Box<dyn Error>>
where
	B: Backend<H>,
	H: Hasher,
	H::Out: Ord
{
	let trie_backend = backend.as_trie_backend()
		.ok_or_else(|| Box::new(ExecutionError::UnableToGenerateProof) as Box<dyn Error>)?;
	prove_child_read_on_trie_backend(trie_backend, storage_key, key)
}


/// Generate storage read proof on pre-created trie backend.
pub fn prove_read_on_trie_backend<S, H>(
	trie_backend: &TrieBackend<S, H>,
	key: &[u8]
) -> Result<(Option<Vec<u8>>, Vec<Vec<u8>>), Box<dyn Error>>
where
	S: trie_backend_essence::TrieBackendStorage<H>,
	H: Hasher,
	H::Out: Ord
{
	let proving_backend = proving_backend::ProvingBackend::<_, H>::new(trie_backend);
	let result = proving_backend.storage(key).map_err(|e| Box::new(e) as Box<dyn Error>)?;
	Ok((result, proving_backend.extract_proof()))
}

/// Generate storage read proof on pre-created trie backend.
pub fn prove_child_read_on_trie_backend<S, H>(
	trie_backend: &TrieBackend<S, H>,
	storage_key: &[u8],
	key: &[u8]
) -> Result<(Option<Vec<u8>>, Vec<Vec<u8>>), Box<dyn Error>>
where
	S: trie_backend_essence::TrieBackendStorage<H>,
	H: Hasher,
	H::Out: Ord
{
	let proving_backend = proving_backend::ProvingBackend::<_, H>::new(trie_backend);
	let result = proving_backend.child_storage(storage_key, key).map_err(|e| Box::new(e) as Box<dyn Error>)?;
	Ok((result, proving_backend.extract_proof()))
}

/// Check storage read proof, generated by `prove_read` call.
pub fn read_proof_check<H>(
	root: H::Out,
	proof: Vec<Vec<u8>>,
	key: &[u8],
) -> Result<Option<Vec<u8>>, Box<dyn Error>>
where
	H: Hasher,
	H::Out: Ord
{
	let proving_backend = create_proof_check_backend::<H>(root, proof)?;
	read_proof_check_on_proving_backend(&proving_backend, key)
}

/// Check child storage read proof, generated by `prove_child_read` call.
pub fn read_child_proof_check<H>(
	root: H::Out,
	proof: Vec<Vec<u8>>,
	storage_key: &[u8],
	key: &[u8],
) -> Result<Option<Vec<u8>>, Box<dyn Error>>
where
	H: Hasher,
	H::Out: Ord
{
	let proving_backend = create_proof_check_backend::<H>(root, proof)?;
	read_child_proof_check_on_proving_backend(&proving_backend, storage_key, key)
}


/// Check storage read proof on pre-created proving backend.
pub fn read_proof_check_on_proving_backend<H>(
	proving_backend: &TrieBackend<MemoryDB<H>, H>,
	key: &[u8],
) -> Result<Option<Vec<u8>>, Box<dyn Error>>
where
	H: Hasher,
	H::Out: Ord
{
	proving_backend.storage(key).map_err(|e| Box::new(e) as Box<dyn Error>)
}

/// Check child storage read proof on pre-created proving backend.
pub fn read_child_proof_check_on_proving_backend<H>(
	proving_backend: &TrieBackend<MemoryDB<H>, H>,
	storage_key: &[u8],
	key: &[u8],
) -> Result<Option<Vec<u8>>, Box<dyn Error>>
where
	H: Hasher,
	H::Out: Ord
{
	proving_backend.child_storage(storage_key, key).map_err(|e| Box::new(e) as Box<dyn Error>)
}

/// Sets overlayed changes' changes trie configuration. Returns error if configuration
/// differs from previous OR config decode has failed.
pub(crate) fn set_changes_trie_config(
	overlay: &mut OverlayedChanges,
	config: Option<Vec<u8>>,
	final_check: bool,
) -> Result<(), Box<dyn Error>> {
	let config = match config {
		Some(v) => Some(Decode::decode(&mut &v[..])
			.map_err(|_| Box::new("Failed to decode changes trie configuration".to_owned()) as Box<dyn Error>)?),
		None => None,
	};

	if final_check && overlay.changes_trie_config.is_some() != config.is_some() {
		return Err(Box::new("Changes trie configuration change is not supported".to_owned()));
	}

	if let Some(config) = config {
		if !overlay.set_changes_trie_config(config) {
			return Err(Box::new("Changes trie configuration change is not supported".to_owned()));
		}
	}
	Ok(())
}

/// Reads storage value from overlay or from the backend.
fn try_read_overlay_value<H, B>(overlay: &OverlayedChanges, backend: &B, key: &[u8])
	-> Result<Option<Vec<u8>>, Box<dyn Error>>
where
	H: Hasher,
	B: Backend<H>,
{
	match overlay.storage(key).map(|x| x.map(|x| x.to_vec())) {
		Some(value) => Ok(value),
		None => backend
			.storage(key)
			.map_err(|err| Box::new(ExecutionError::Backend(format!("{}", err))) as Box<dyn Error>),
	}
}

#[cfg(test)]
mod tests {
	use std::collections::HashMap;
<<<<<<< HEAD
	use parity_codec::Encode;
=======
	use codec::Encode;
	use overlayed_changes::OverlayedValue;
>>>>>>> c0f977cc
	use super::*;
	use super::backend::InMemory;
	use super::ext::Ext;
	use super::changes_trie::{
		InMemoryStorage as InMemoryChangesTrieStorage,
		Configuration as ChangesTrieConfig,
	};
	use primitives::{Blake2Hasher, map};

	struct DummyCodeExecutor {
		change_changes_trie_config: bool,
		native_available: bool,
		native_succeeds: bool,
		fallback_succeeds: bool,
	}

	impl<H: Hasher> CodeExecutor<H> for DummyCodeExecutor {
		type Error = u8;

		fn call<E: Externalities<H>, R: Encode + Decode + PartialEq, NC: FnOnce() -> result::Result<R, &'static str>>(
			&self,
			ext: &mut E,
			_method: &str,
			_data: &[u8],
			use_native: bool,
			_native_call: Option<NC>,
		) -> (CallResult<R, Self::Error>, bool) {
			if self.change_changes_trie_config {
				ext.place_storage(
					well_known_keys::CHANGES_TRIE_CONFIG.to_vec(),
					Some(
						ChangesTrieConfig {
							digest_interval: 777,
							digest_levels: 333,
						}.encode()
					)
				);
			}

			let using_native = use_native && self.native_available;
			match (using_native, self.native_succeeds, self.fallback_succeeds) {
				(true, true, _) | (false, _, true) => {
					(
						Ok(
							NativeOrEncoded::Encoded(
								vec![
									ext.storage(b"value1").unwrap()[0] +
									ext.storage(b"value2").unwrap()[0]
								]
							)
						),
						using_native
					)
				},
				_ => (Err(0), using_native),
			}
		}
	}

	impl Error for u8 {}

	#[test]
	fn execute_works() {
		assert_eq!(new(
			&trie_backend::tests::test_trie(),
			Some(&InMemoryChangesTrieStorage::<Blake2Hasher, u64>::new()),
			NeverOffchainExt::new(),
			&mut Default::default(),
			&DummyCodeExecutor {
				change_changes_trie_config: false,
				native_available: true,
				native_succeeds: true,
				fallback_succeeds: true,
			},
			"test",
			&[],
			None,
		).execute(
			ExecutionStrategy::NativeWhenPossible
		).unwrap().0, vec![66]);
	}


	#[test]
	fn execute_works_with_native_else_wasm() {
		assert_eq!(new(
			&trie_backend::tests::test_trie(),
			Some(&InMemoryChangesTrieStorage::<Blake2Hasher, u64>::new()),
			NeverOffchainExt::new(),
			&mut Default::default(),
			&DummyCodeExecutor {
				change_changes_trie_config: false,
				native_available: true,
				native_succeeds: true,
				fallback_succeeds: true,
			},
			"test",
			&[],
			None,
		).execute(
			ExecutionStrategy::NativeElseWasm
		).unwrap().0, vec![66]);
	}

	#[test]
	fn dual_execution_strategy_detects_consensus_failure() {
		let mut consensus_failed = false;
		assert!(new(
			&trie_backend::tests::test_trie(),
			Some(&InMemoryChangesTrieStorage::<Blake2Hasher, u64>::new()),
			NeverOffchainExt::new(),
			&mut Default::default(),
			&DummyCodeExecutor {
				change_changes_trie_config: false,
				native_available: true,
				native_succeeds: true,
				fallback_succeeds: false,
			},
			"test",
			&[],
			None,
		).execute_using_consensus_failure_handler::<_, NeverNativeValue, fn() -> _>(
			ExecutionManager::Both(|we, _ne| {
				consensus_failed = true;
				we
			}),
			true,
			None,
		).is_err());
		assert!(consensus_failed);
	}

	#[test]
	fn prove_execution_and_proof_check_works() {
		let executor = DummyCodeExecutor {
			change_changes_trie_config: false,
			native_available: true,
			native_succeeds: true,
			fallback_succeeds: true,
		};

		// fetch execution proof from 'remote' full node
		let remote_backend = trie_backend::tests::test_trie();
		let remote_root = remote_backend.storage_root(std::iter::empty()).0;
		let (remote_result, remote_proof) = prove_execution(
			remote_backend,
			&mut Default::default(),
			&executor,
			"test",
			&[],
			None,
		).unwrap();

		// check proof locally
		let local_result = execution_proof_check::<Blake2Hasher, _>(
			remote_root,
			remote_proof,
			&mut Default::default(),
			&executor,
			"test",
			&[],
			None,
		).unwrap();

		// check that both results are correct
		assert_eq!(remote_result, vec![66]);
		assert_eq!(remote_result, local_result);
	}

	#[test]
	fn clear_prefix_in_ext_works() {
		let initial: HashMap<_, _> = map![
			b"aaa".to_vec() => b"0".to_vec(),
			b"abb".to_vec() => b"1".to_vec(),
			b"abc".to_vec() => b"2".to_vec(),
			b"bbb".to_vec() => b"3".to_vec()
		];
		let mut state = InMemory::<Blake2Hasher>::from(initial);
		let backend = state.as_trie_backend().unwrap();
		let mut overlay = OverlayedChanges::new_from_top(vec![
				(b"aba".to_vec(), Some(b"1312".to_vec())),
				(b"bab".to_vec(), Some(b"228".to_vec())),
			],
			vec![
				(b"abd".to_vec(), Some(b"69".to_vec())),
				(b"bbd".to_vec(), Some(b"42".to_vec())),
			], None);

		{
			let changes_trie_storage = InMemoryChangesTrieStorage::<Blake2Hasher, u64>::new();
			let mut ext = Ext::new(
				&mut overlay,
				backend,
				Some(&changes_trie_storage),
				NeverOffchainExt::new(),
				None,
			);
			ext.clear_prefix(b"ab");
		}
		overlay.commit_prospective();

		overlay.discard_prospective();
		let values: HashMap<_, _>	= overlay.changes.top_iter()
			.map(|(k, v)| (k.to_vec(), v.map(|s| s.to_vec()))).collect();
		assert_eq!(
			values,
			map![
				b"abc".to_vec() => None.into(),
				b"abb".to_vec() => None.into(),
				b"aba".to_vec() => None.into(),
				b"abd".to_vec() => None.into(),

				b"bab".to_vec() => Some(b"228".to_vec()).into(),
				b"bbd".to_vec() => Some(b"42".to_vec()).into()
			],
		);
	}

	#[test]
	fn set_child_storage_works() {
		let mut state = InMemory::<Blake2Hasher>::default();
		let backend = state.as_trie_backend().unwrap();
		let changes_trie_storage = InMemoryChangesTrieStorage::<Blake2Hasher, u64>::new();
		let mut overlay = OverlayedChanges::default();
		let mut ext = Ext::new(
			&mut overlay,
			backend,
			Some(&changes_trie_storage),
			NeverOffchainExt::new(),
			None,
		);

		ext.set_child_storage(
			ChildStorageKey::from_slice(b":child_storage:default:testchild").unwrap(),
			b"abc".to_vec(),
			b"def".to_vec()
		);
		assert_eq!(
			ext.child_storage(
				ChildStorageKey::from_slice(b":child_storage:default:testchild").unwrap(),
				b"abc"
			),
			Some(b"def".to_vec())
		);
		ext.kill_child_storage(
			ChildStorageKey::from_slice(b":child_storage:default:testchild").unwrap()
		);
		assert_eq!(
			ext.child_storage(
				ChildStorageKey::from_slice(b":child_storage:default:testchild").unwrap(),
				b"abc"
			),
			None
		);
	}

	#[test]
	fn prove_read_and_proof_check_works() {
		// fetch read proof from 'remote' full node
		let remote_backend = trie_backend::tests::test_trie();
		let remote_root = remote_backend.storage_root(::std::iter::empty()).0;
		let remote_proof = prove_read(remote_backend, b"value2").unwrap().1;
 		// check proof locally
		let local_result1 = read_proof_check::<Blake2Hasher>(
			remote_root,
			remote_proof.clone(),
			b"value2"
		).unwrap();
		let local_result2 = read_proof_check::<Blake2Hasher>(
			remote_root,
			remote_proof.clone(),
			&[0xff]
		).is_ok();
 		// check that results are correct
		assert_eq!(local_result1, Some(vec![24]));
		assert_eq!(local_result2, false);
		// on child trie
		let remote_backend = trie_backend::tests::test_trie();
		let remote_root = remote_backend.storage_root(::std::iter::empty()).0;
		let remote_proof = prove_child_read(
			remote_backend,
			b":child_storage:default:sub1",
			b"value3"
		).unwrap().1;
		let local_result1 = read_child_proof_check::<Blake2Hasher>(
			remote_root,
			remote_proof.clone(),
			b":child_storage:default:sub1",b"value3"
		).unwrap();
		let local_result2 = read_child_proof_check::<Blake2Hasher>(
			remote_root,
			remote_proof.clone(),
			b":child_storage:default:sub1",
			b"value2"
		).unwrap();
		assert_eq!(local_result1, Some(vec![142]));
		assert_eq!(local_result2, None);
	}

	#[test]
	fn cannot_change_changes_trie_config() {
		assert!(
			new(
				&trie_backend::tests::test_trie(),
				Some(&InMemoryChangesTrieStorage::<Blake2Hasher, u64>::new()),
				NeverOffchainExt::new(),
				&mut Default::default(),
				&DummyCodeExecutor {
					change_changes_trie_config: true,
					native_available: false,
					native_succeeds: true,
					fallback_succeeds: true,
				},
				"test",
				&[],
				None,
			)
			.execute(ExecutionStrategy::NativeWhenPossible)
			.is_err()
		);
	}

	#[test]
	fn cannot_change_changes_trie_config_with_native_else_wasm() {
		assert!(
			new(
				&trie_backend::tests::test_trie(),
				Some(&InMemoryChangesTrieStorage::<Blake2Hasher, u64>::new()),
				NeverOffchainExt::new(),
				&mut Default::default(),
				&DummyCodeExecutor {
					change_changes_trie_config: true,
					native_available: false,
					native_succeeds: true,
					fallback_succeeds: true,
				},
				"test",
				&[],
				None,
			)
			.execute(ExecutionStrategy::NativeElseWasm)
			.is_err()
		);
	}
}<|MERGE_RESOLUTION|>--- conflicted
+++ resolved
@@ -227,7 +227,6 @@
 	/// Returns offchain externalities extension if present.
 	fn offchain(&mut self) -> Option<&mut dyn offchain::Externalities>;
 
-<<<<<<< HEAD
 	/// Create a new transactional layer.
 	fn storage_start_transaction(&mut self);
 
@@ -238,10 +237,8 @@
 	/// Commit a transactional layer. The changes stay attached to parent transaction layer.
 	fn storage_commit_transaction(&mut self);
 	
-=======
 	/// Returns the keystore.
 	fn keystore(&self) -> Option<BareCryptoStorePtr>;
->>>>>>> c0f977cc
 }
 
 /// An implementation of offchain extensions that should never be triggered.
@@ -953,12 +950,7 @@
 #[cfg(test)]
 mod tests {
 	use std::collections::HashMap;
-<<<<<<< HEAD
-	use parity_codec::Encode;
-=======
 	use codec::Encode;
-	use overlayed_changes::OverlayedValue;
->>>>>>> c0f977cc
 	use super::*;
 	use super::backend::InMemory;
 	use super::ext::Ext;
