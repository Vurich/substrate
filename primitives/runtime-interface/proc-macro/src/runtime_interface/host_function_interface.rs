--- conflicted
+++ resolved
@@ -43,7 +43,7 @@
 
 /// Generate the extern host functions for wasm and the `HostFunctions` struct that provides the
 /// implementations for the host functions on the host.
-pub fn generate(trait_def: &ItemTrait, is_wasm_only: bool, with_tracing: bool) -> Result<TokenStream> {
+pub fn generate(trait_def: &ItemTrait, is_wasm_only: bool) -> Result<TokenStream> {
 	let trait_name = &trait_def.ident;
 	let extern_host_function_impls = get_runtime_interface(trait_def)?
 		.latest_versions()
@@ -57,7 +57,7 @@
 			t.extend(generate_exchangeable_host_function(m)?);
 			Ok::<_, Error>(t)
 		})?;
-	let host_functions_struct = generate_host_functions_struct(trait_def, is_wasm_only, with_tracing)?;
+	let host_functions_struct = generate_host_functions_struct(trait_def, is_wasm_only)?;
 
 	Ok(
 		quote! {
@@ -158,21 +158,13 @@
 
 /// Generate the `HostFunctions` struct that implements `wasm-interface::HostFunctions` to provide
 /// implementations for the extern host functions.
-fn generate_host_functions_struct(trait_def: &ItemTrait, is_wasm_only: bool, with_tracing: bool)
-	-> Result<TokenStream>
-{
+fn generate_host_functions_struct(trait_def: &ItemTrait, is_wasm_only: bool) -> Result<TokenStream> {
 	let crate_ = generate_crate_access();
 
 	let host_functions = get_runtime_interface(trait_def)?
 		.all_versions()
 		.map(|(version, method)|
-			generate_host_function_implementation(
-				&trait_def.ident,
-				method,
-				version,
-				is_wasm_only,
-				with_tracing
-			)
+			generate_host_function_implementation(&trait_def.ident, method, version, is_wasm_only)
 		)
 		.collect::<Result<Vec<_>>>()?;
 
@@ -202,7 +194,6 @@
 	method: &TraitItemMethod,
 	version: u32,
 	is_wasm_only: bool,
-	with_tracing: bool,
 ) -> Result<TokenStream> {
 	let name = create_host_function_ident(&method.sig.ident, version, trait_name).to_string();
 	let struct_name = Ident::new(&name.to_pascal_case(), Span::call_site());
@@ -216,15 +207,6 @@
 	let host_function_call = generate_host_function_call(&method.sig, version, is_wasm_only);
 	let into_preallocated_ffi_value = generate_into_preallocated_ffi_value(&method.sig)?;
 	let convert_return_value = generate_return_value_into_wasm_value(&method.sig);
-	let tracing = if with_tracing {
-		Some(quote!(
-			let __trace_span = #crate_::tracing::trace_span!(#name);
-			let __guard = __trace_span.enter();
-		))
-	} else {
-		None
-	};
-	
 
 	Ok(
 		quote! {
@@ -245,10 +227,6 @@
 						__function_context__: &mut dyn #crate_::sp_wasm_interface::FunctionContext,
 						args: &mut dyn Iterator<Item = #crate_::sp_wasm_interface::Value>,
 					) -> std::result::Result<Option<#crate_::sp_wasm_interface::Value>, String> {
-<<<<<<< HEAD
-						#tracing
-=======
->>>>>>> 3fb87a0c
 						#( #wasm_to_ffi_values )*
 						#( #ffi_to_host_values )*
 						#host_function_call
