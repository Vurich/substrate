[package]
name = "sp-application-crypto"
version = "2.0.0-rc4"
authors = ["Parity Technologies <admin@parity.io>"]
edition = "2018"
description = "Provides facilities for generating application specific crypto wrapper types."
license = "Apache-2.0"
homepage = "https://substrate.dev"
repository = "https://github.com/paritytech/substrate/"
documentation = "https://docs.rs/sp-application-crypto"

[package.metadata.docs.rs]
targets = ["x86_64-unknown-linux-gnu"]


[dependencies]
<<<<<<< HEAD
sp-core = { version = "2.0.0-rc3", default-features = false, path = "../core" }
=======
sp-core = { version = "2.0.0-rc4", default-features = false, path = "../core" }
>>>>>>> 60e3a693
codec = { package = "parity-scale-codec", version = "1.3.1", default-features = false, features = ["derive"] }
serde = { version = "1.0.101", optional = true, features = ["derive"] }
sp-std = { version = "2.0.0-rc4", default-features = false, path = "../std" }
sp-io = { version = "2.0.0-rc4", default-features = false, path = "../../primitives/io" }

[features]
default = [ "std" ]
std = [ "full_crypto", "sp-core/std", "codec/std", "serde", "sp-std/std", "sp-io/std" ]

# This feature enables all crypto primitives for `no_std` builds like microcontrollers
# or Intel SGX.
# For the regular wasm runtime builds this should not be used.
full_crypto = [
	"sp-core/full_crypto",
	# Don't add `panic_handler` and `alloc_error_handler` since they are expected to be provided
	# by the user anyway.
	"sp-io/disable_panic_handler",
	"sp-io/disable_oom",
]<|MERGE_RESOLUTION|>--- conflicted
+++ resolved
@@ -14,11 +14,7 @@
 
 
 [dependencies]
-<<<<<<< HEAD
-sp-core = { version = "2.0.0-rc3", default-features = false, path = "../core" }
-=======
 sp-core = { version = "2.0.0-rc4", default-features = false, path = "../core" }
->>>>>>> 60e3a693
 codec = { package = "parity-scale-codec", version = "1.3.1", default-features = false, features = ["derive"] }
 serde = { version = "1.0.101", optional = true, features = ["derive"] }
 sp-std = { version = "2.0.0-rc4", default-features = false, path = "../std" }
