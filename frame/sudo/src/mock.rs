--- conflicted
+++ resolved
@@ -23,11 +23,6 @@
 	weights::Weight,
 };
 use sp_core::H256;
-<<<<<<< HEAD
-// The testing primitives are very useful for avoiding having to work with signatures
-// or public keys.
-=======
->>>>>>> 60e3a693
 use sp_runtime::{Perbill, traits::{BlakeTwo256, IdentityLookup}, testing::Header};
 use sp_io;
 use crate as sudo;
