--- conflicted
+++ resolved
@@ -14,15 +14,6 @@
 [dependencies]
 serde = { version = "1.0.101", default-features = false, features = ["derive"] }
 codec = { package = "parity-scale-codec", version = "1.3.1", default-features = false, features = ["derive"] }
-<<<<<<< HEAD
-sp-io ={ version = "2.0.0-rc3", path = "../../../primitives/io", default-features = false }
-sp-state-machine = { version = "0.8.0-rc3", optional = true, path = "../../../primitives/state-machine" }
-frame-support = { version = "2.0.0-rc3", default-features = false, path = "../" }
-sp-inherents = { version = "2.0.0-rc3", default-features = false, path = "../../../primitives/inherents" }
-sp-runtime = { version = "2.0.0-rc3", default-features = false, path = "../../../primitives/runtime" }
-sp-core = { version = "2.0.0-rc3", default-features = false, path = "../../../primitives/core" }
-sp-std = { version = "2.0.0-rc3", default-features = false, path = "../../../primitives/std" }
-=======
 sp-io ={ version = "2.0.0-rc4", path = "../../../primitives/io", default-features = false }
 sp-state-machine = { version = "0.8.0-rc4", optional = true, path = "../../../primitives/state-machine" }
 frame-support = { version = "2.0.0-rc4", default-features = false, path = "../" }
@@ -30,7 +21,6 @@
 sp-runtime = { version = "2.0.0-rc4", default-features = false, path = "../../../primitives/runtime" }
 sp-core = { version = "2.0.0-rc4", default-features = false, path = "../../../primitives/core" }
 sp-std = { version = "2.0.0-rc4", default-features = false, path = "../../../primitives/std" }
->>>>>>> 60e3a693
 trybuild = "1.0.17"
 pretty_assertions = "0.6.1"
 rustversion = "1.0.0"
